--- conflicted
+++ resolved
@@ -4,11 +4,6 @@
  */
 
 const manifestApi = require('./manifestApi');
-<<<<<<< HEAD
-const schemaApi = require('./schemaApi');
-const proxyApi = require('./proxyApi');
-=======
->>>>>>> 18e8e3ee
 
 /**
  * Register all dev server APIs with an Express application
@@ -17,14 +12,6 @@
 function registerDevServerApis(app) {
   console.log('*** Mounting Manifest API ***');
   app.use('/', manifestApi);
-<<<<<<< HEAD
-  app.use('/', schemaApi);
-  
-  console.log('*** Mounting Proxy API ***');
-  app.use('/api', proxyApi);
-
-  // Mount other APIs here
-=======
 }
 
 function registerDevServerComponents() {
@@ -37,7 +24,6 @@
   console.log(`\x1b[32m🌐 Client-SDK Playground:\x1b[0m \x1b[34mhttps://app.fabric.microsoft.com/workloads/${workloadName}/playground-client-sdk\x1b[0m`); // Blue
   console.log(`\x1b[32m🌐 Data Playground:\x1b[0m \x1b[34mhttps://app.fabric.microsoft.com/workloads/${workloadName}/playground-data\x1b[0m`); // Blue
   console.log("*********************************************************************");
->>>>>>> 18e8e3ee
 }
 
 module.exports = {
