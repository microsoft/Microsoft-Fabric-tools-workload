/**
 * DevServer APIs index file
 * Exports all API routers for the dev server
 */

const manifestApi = require('./manifestApi');
const schemaApi = require('./schemaApi');
const proxyApi = require('./proxyApi');

const unityCatalogApi = require('../api/UnityCatalog/routes');

/**
 * Register all dev server APIs with an Express application
 * @param {object} app Express application
 */
function registerDevServerApis(app) {
  console.log('*** Mounting Manifest API ***');
  app.use('/', manifestApi);
  app.use('/', schemaApi);
<<<<<<< HEAD

    
  console.log('*** Mounting Unity Catalog CORS Wrapper API ***');
  console.log('    - Unity Catalog proxy routes available at /api/unity-catalog/*');
  console.log('    - Endpoints: /test-connection, /catalogs, /schemas, /tables, /external-tables');
  app.use('/api/unity-catalog', unityCatalogApi);
=======
  
  console.log('*** Mounting Proxy API ***');
  app.use('/api', proxyApi);

  // Mount other APIs here
>>>>>>> d07c29e1
}

module.exports = {
  manifestApi,
  registerDevServerApis
};<|MERGE_RESOLUTION|>--- conflicted
+++ resolved
@@ -17,20 +17,11 @@
   console.log('*** Mounting Manifest API ***');
   app.use('/', manifestApi);
   app.use('/', schemaApi);
-<<<<<<< HEAD
-
-    
-  console.log('*** Mounting Unity Catalog CORS Wrapper API ***');
-  console.log('    - Unity Catalog proxy routes available at /api/unity-catalog/*');
-  console.log('    - Endpoints: /test-connection, /catalogs, /schemas, /tables, /external-tables');
-  app.use('/api/unity-catalog', unityCatalogApi);
-=======
   
   console.log('*** Mounting Proxy API ***');
   app.use('/api', proxyApi);
 
   // Mount other APIs here
->>>>>>> d07c29e1
 }
 
 module.exports = {
