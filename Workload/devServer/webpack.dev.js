--- conflicted
+++ resolved
@@ -31,10 +31,6 @@
             "process.env.DEV_AAD_CONFIG_FE_APPID": JSON.stringify(process.env.DEV_AAD_CONFIG_FE_APPID),
             "process.env.DEV_AAD_CONFIG_BE_APPID": JSON.stringify(process.env.DEV_AAD_CONFIG_BE_APPID),
             "process.env.DEV_AAD_CONFIG_BE_AUDIENCE": JSON.stringify(process.env.DEV_AAD_CONFIG_BE_AUDIENCE),
-<<<<<<< HEAD
-            "NODE_ENV": JSON.stringify(process.env.NODE_ENV || "development")
-=======
->>>>>>> c68ca1f3
         }),
     ],
     devServer: {
