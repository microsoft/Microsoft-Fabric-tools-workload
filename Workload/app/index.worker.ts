--- conflicted
+++ resolved
@@ -59,16 +59,7 @@
                 return;
             }
             case 'getItemSettings': {
-<<<<<<< HEAD
-
-                console.log("====================================================");
-                console.log(`Get item settings action received with data:`, data);
-                console.log("####################################################");
-
-                const { item: { objectId } } = data as ItemSettingContext;
-=======
                 const { item: createdItem } = data as ItemSettingContext;
->>>>>>> 18e8e3ee
                 const itemTypeName = createdItem.itemType.substring(createdItem.itemType.lastIndexOf('.') + 1);
 
                 return [
