--- conflicted
+++ resolved
@@ -99,11 +99,8 @@
                         workloadIframeHeight: '1000px'
                     }
                 ];
-<<<<<<< HEAD
-=======
 
 
->>>>>>> 8970fdcb
             }
             case 'open.ClientSDKPlaygroundPage':
                 return workloadClient.page.open({
