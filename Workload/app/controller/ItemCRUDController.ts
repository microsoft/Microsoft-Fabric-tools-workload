--- conflicted
+++ resolved
@@ -146,22 +146,12 @@
 export async function saveWorkloadItem<T>(
     workloadClient: WorkloadClientAPI,
     itemWithDefinition: ItemWithDefinition<T>): Promise<UpdateItemDefinitionResult> {
-<<<<<<< HEAD
-    
-    if (!itemWithDefinition.id) {
-        throw new Error("Cannot save item: no item ID provided");
-    }
-    
-    if (!itemWithDefinition.definition) {
-        throw new Error("Cannot save item: no definition provided");
-=======
     if (!itemWithDefinition.id) {
         throw new Error("No item ID provided");
     }
     
     if (!itemWithDefinition.definition) {
         throw new Error("No definition provided");
->>>>>>> c68ca1f3
     }
     
     // Start with the main definition as the default part
