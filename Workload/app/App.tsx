import React from "react";
import { Route, Router, Switch } from "react-router-dom";
import { History } from "history";
import { WorkloadClientAPI } from "@ms-fabric/workload-client";
<<<<<<< HEAD
import { HelloWorldItemEditor } from "./items/HelloWorldItem/HelloWorldItemEditor";
import { PackageInstallerItemEditor } from "./items/PackageInstallerItem/PackageInstallerItemEditor";
import { PackageInstallerDeployDialogWrapper } from "./items/PackageInstallerItem/components/PackageInstallerDeployDialog";
import { PackageInstallerPackagingDialogWrapper } from "./items/PackageInstallerItem/components/PackageInstallerPackagingDialogWrapper";
import { OneLakeExplorerItemEditor } from "./items/OneLakeExplorerItem/OneLakeExplorerItemEditor";
import { SparkTerminalItemEditor } from "./items/SparkTerminalItem/SparkTerminalItemEditor";
import PackageInstallerItemEditorAboutPage from "./items/PackageInstallerItem/PackageInstallerItemEditorAboutPage";
import PackageInstallerItemEditorSettingsPage from "./items/PackageInstallerItem/PackageInstallerItemEditorSettingsPage";
=======
import { PackageInstallerItemEditor, CreatePackageWizardWrapper, DeployPackageWizardWrapper, UploadPackageWizardWrapper } from "./items/PackageInstallerItem";
import { OneLakeExplorerItemEditor } from "./items/OneLakeExplorerItem";
import { HelloWorldItemEditor} from "./items/HelloWorldItem";
import { ConditionalPlaygroundRoutes } from "./playground/ConditionalPlaygroundRoutes";
>>>>>>> e5ef5ef9

/*
    Add your Item Editor in the Route section of the App function below
*/

interface AppProps {
    history: History;
    workloadClient: WorkloadClientAPI;
}

export interface PageProps {
    workloadClient: WorkloadClientAPI;
    history?: History
}

export interface ContextProps {
    itemObjectId?: string;
    workspaceObjectId?: string
    source?: string;
}

export interface SharedState {
    message: string;
}

export function App({ history, workloadClient }: AppProps) {
    console.log('🎯 App component rendering with history:', history);
    console.log('🎯 Current location:', history.location);

    return <Router history={history}>
        {/* Test route for debugging */}
        <Route exact path="/">
            <div style={{ padding: '20px', backgroundColor: '#f0f0f0' }}>
                <h1>🎉 Workload is running!</h1>
                <p>Current URL: {window.location.href}</p>
                <p>Workload Name: {process.env.WORKLOAD_NAME}</p>
            </div>
        </Route>    
        <Switch>
            {/* Routings for the Hello World Item Editor */}
            <Route path="/HelloWorldItem-editor/:itemObjectId">
                <HelloWorldItemEditor
                    workloadClient={workloadClient} data-testid="HelloWorldItem-editor" />
            </Route>
            <Route path="/HelloWorldItem-editor/:itemObjectId">
                <HelloWorldItemEditor
                    workloadClient={workloadClient} data-testid="HelloWorldItem-editor" />
            </Route>
            
            <Route path="/PackageInstallerItem-editor/:itemObjectId">
                <PackageInstallerItemEditor
                    workloadClient={workloadClient} 
                    data-testid="PackageInstallerItem-editor" />
            </Route>
            <Route path="/PackageInstallerItem-deploy-wizard/:itemObjectId">
                <DeployPackageWizardWrapper
                    workloadClient={workloadClient} 
                    data-testid="PackageInstallerItem-deploy-wizard" />
            </Route>
            <Route path="/PackageInstallerItem-packaging-wizard/:itemObjectId">
                <CreatePackageWizardWrapper
                    workloadClient={workloadClient} 
                    data-testid="PackageInstallerItem-packaging-wizard" />
            </Route>
            <Route path="/PackageInstallerItem-upload-wizard/:itemObjectId">
                <UploadPackageWizardWrapper
                    workloadClient={workloadClient} 
                    data-testid="PackageInstallerItem-upload-wizard" />
            </Route>

            <Route path="/OneLakeExplorerItem-editor/:itemObjectId">
                <OneLakeExplorerItemEditor
                    workloadClient={workloadClient} 
                    data-testid="OneLakeExplorerItem-editor" />
            </Route>

<<<<<<< HEAD
            <Route path="/SparkTerminalItem-editor/:itemObjectId">
                <SparkTerminalItemEditor
                    workloadClient={workloadClient} data-testid="SparkTerminalItem-editor" />
            </Route>

=======

            {/* Conditionally loaded playground routes (only in development) */}
            <ConditionalPlaygroundRoutes workloadClient={workloadClient} />
>>>>>>> e5ef5ef9
        </Switch>
    </Router>;
}<|MERGE_RESOLUTION|>--- conflicted
+++ resolved
@@ -2,21 +2,11 @@
 import { Route, Router, Switch } from "react-router-dom";
 import { History } from "history";
 import { WorkloadClientAPI } from "@ms-fabric/workload-client";
-<<<<<<< HEAD
-import { HelloWorldItemEditor } from "./items/HelloWorldItem/HelloWorldItemEditor";
-import { PackageInstallerItemEditor } from "./items/PackageInstallerItem/PackageInstallerItemEditor";
-import { PackageInstallerDeployDialogWrapper } from "./items/PackageInstallerItem/components/PackageInstallerDeployDialog";
-import { PackageInstallerPackagingDialogWrapper } from "./items/PackageInstallerItem/components/PackageInstallerPackagingDialogWrapper";
-import { OneLakeExplorerItemEditor } from "./items/OneLakeExplorerItem/OneLakeExplorerItemEditor";
-import { SparkTerminalItemEditor } from "./items/SparkTerminalItem/SparkTerminalItemEditor";
-import PackageInstallerItemEditorAboutPage from "./items/PackageInstallerItem/PackageInstallerItemEditorAboutPage";
-import PackageInstallerItemEditorSettingsPage from "./items/PackageInstallerItem/PackageInstallerItemEditorSettingsPage";
-=======
 import { PackageInstallerItemEditor, CreatePackageWizardWrapper, DeployPackageWizardWrapper, UploadPackageWizardWrapper } from "./items/PackageInstallerItem";
 import { OneLakeExplorerItemEditor } from "./items/OneLakeExplorerItem";
 import { HelloWorldItemEditor} from "./items/HelloWorldItem";
 import { ConditionalPlaygroundRoutes } from "./playground/ConditionalPlaygroundRoutes";
->>>>>>> e5ef5ef9
+import { SparkTerminalItemEditor } from "./items/SparkTerminalItem/SparkTerminalItemEditor";
 
 /*
     Add your Item Editor in the Route section of the App function below
@@ -93,17 +83,13 @@
                     data-testid="OneLakeExplorerItem-editor" />
             </Route>
 
-<<<<<<< HEAD
             <Route path="/SparkTerminalItem-editor/:itemObjectId">
                 <SparkTerminalItemEditor
                     workloadClient={workloadClient} data-testid="SparkTerminalItem-editor" />
             </Route>
 
-=======
-
             {/* Conditionally loaded playground routes (only in development) */}
             <ConditionalPlaygroundRoutes workloadClient={workloadClient} />
->>>>>>> e5ef5ef9
         </Switch>
     </Router>;
 }