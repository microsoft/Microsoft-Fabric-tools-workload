--- conflicted
+++ resolved
@@ -16,11 +16,7 @@
   MenuItem,
 } from "@fluentui/react-components";
 import { ChevronDoubleLeft20Regular, ChevronDoubleRight20Regular, FolderAdd20Regular, Link20Regular } from "@fluentui/react-icons";
-<<<<<<< HEAD
-import { TableMetadata, FileMetadata } from "./SampleOneLakeItemExplorerModel";
-=======
 import { TableMetadata, FileMetadata, OneLakeObjectMetadata } from "./SampleOneLakeItemExplorerModel";
->>>>>>> 8970fdcb
 import "../../../styles.scss";
 import { getTables, getFiles } from "./SampleOneLakeItemExplorerController";
 import { PageProps } from "../../../App";
@@ -198,13 +194,7 @@
   }
 
   function tableSelectedCallback(tableSelected: TableMetadata) {
-<<<<<<< HEAD
-    // Add Tables prefix to match the directory structure, similar to how FileTree handles Files
-    const tablePathWithPrefix = `Tables/${tableSelected.path}`;
-    const tableFilePath = OneLakeStorageClient.getPath(selectedItem.workspaceId, selectedItem.id, tablePathWithPrefix);
-=======
     const tableFilePath = OneLakeStorageClient.getPath(selectedItem.workspaceId, selectedItem.id, getFullObjectPath(tableSelected));
->>>>>>> 8970fdcb
     // Update selection state without modifying the tables array
     setSelectedTablePath(tableSelected.path); // Keep original path for selection comparison
     setSelectedFilePath(null); // Clear file selection when table is selected
@@ -214,11 +204,7 @@
   }
 
   async function fileSelectedCallback(fileSelected: FileMetadata) {
-<<<<<<< HEAD
-    const fullFilePath = OneLakeStorageClient.getPath(selectedItem.workspaceId, selectedItem.id, fileSelected.path);
-=======
     const fullFilePath = OneLakeStorageClient.getPath(selectedItem.workspaceId, selectedItem.id, getFullObjectPath(fileSelected));
->>>>>>> 8970fdcb
     // Update selection state without modifying the files array
     setSelectedFilePath(fileSelected.path);
     setSelectedTablePath(null); // Clear table selection when file is selected
