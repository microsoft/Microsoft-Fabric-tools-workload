--- conflicted
+++ resolved
@@ -8,24 +8,17 @@
     prefix: string;
     name: string;
     path: string;
-<<<<<<< HEAD
-=======
     isShortcut?: boolean;
 }
 
 export interface TableMetadata extends OneLakeObjectMetadata {
     prefix: "Tables";
->>>>>>> 8970fdcb
     schema?: string;
 }
 
 export interface FileMetadata extends OneLakeObjectMetadata {
     prefix: "Files";
     isDirectory: boolean;
-<<<<<<< HEAD
-    isShortcut?: boolean;
-=======
->>>>>>> 8970fdcb
 }
 
 export interface OneLakeItemExplorerTablesTreeProps {
