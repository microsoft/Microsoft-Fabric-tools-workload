import { createBrowserHistory } from "history";
import React from "react";
import { createRoot } from 'react-dom/client';

import { FluentProvider } from "@fluentui/react-components";
import { createWorkloadClient, InitParams, ItemTabActionContext } from '@ms-fabric/workload-client';

import { fabricLightTheme } from "./theme";
import { App } from "./App";
import { callGetItem } from "./controller/ItemCRUDController"

export async function initialize(params: InitParams) {
    console.log('🚀 UI initialization started with params:', params);
    
    const workloadClient = createWorkloadClient();
    console.log('✅ WorkloadClient created successfully');

    const history = createBrowserHistory();
    console.log('✅ Browser history created successfully');
    
    workloadClient.navigation.onNavigate((route) => {
        console.log('🧭 Navigation event:', route);
        history.replace(route.targetUrl);
    });
    workloadClient.action.onAction(async function ({ action, data }) {
        const { id } = data as ItemTabActionContext;
        switch (action) {
<<<<<<< HEAD
            case 'item.tab.onInit':            
                try{
                    const itemResult = await callGetItem(
                        workloadClient,
                        id
                    );
                    return {title: itemResult.item.displayName};
=======
            case 'item.tab.onInit':
                try {
                    const itemResult = await callGetItem(workloadClient, id);
                    if (itemResult?.item?.displayName) {
                        return { title: itemResult.item.displayName };
                    } else {
                        console.warn(`Item not found or missing displayName for ID: ${id}`);
                        return { title: 'Untitled Item' }; // Provide a default title
                    }
>>>>>>> 8970fdcb
                } catch (error) {
                    console.error(
                        `Error loading the Item (object ID:${id})`,
                        error
                    );
                    return {};
                }
            case 'item.tab.canDeactivate':
                return { canDeactivate: true };
            case 'item.tab.onDeactivate':
                return {};
            case 'item.tab.canDestroy':
                return { canDestroy: true };
            case 'item.tab.onDestroy':
                return {};
            case 'item.tab.onDelete':
                return {};
            default:
                throw new Error('Unknown action received');
        }
    });
    
    const rootElement = document.getElementById('root');
    if (!rootElement) {
        console.error('❌ Root element not found!');
        document.body.innerHTML = '<div style="padding: 20px; color: red;">❌ Error: Root element not found</div>';
        return;
    }
    
    try {
        const root = createRoot(rootElement);
        console.log('✅ React root created successfully');
        
        console.log('🎨 Rendering App component...');
        root.render(
            <FluentProvider theme={fabricLightTheme}>
                <App history={history} workloadClient={workloadClient} />
            </FluentProvider>
        );
        console.log('✅ App component rendered successfully');
    } catch (error) {
        console.error('❌ Error during React rendering:', error);
        rootElement.innerHTML = `
            <div style="padding: 20px; color: red; font-family: monospace;">
                <h2>❌ React Rendering Error</h2>
                <p>Error: ${error.message}</p>
                <pre>${error.stack}</pre>
            </div>
        `;
    }
}<|MERGE_RESOLUTION|>--- conflicted
+++ resolved
@@ -25,15 +25,6 @@
     workloadClient.action.onAction(async function ({ action, data }) {
         const { id } = data as ItemTabActionContext;
         switch (action) {
-<<<<<<< HEAD
-            case 'item.tab.onInit':            
-                try{
-                    const itemResult = await callGetItem(
-                        workloadClient,
-                        id
-                    );
-                    return {title: itemResult.item.displayName};
-=======
             case 'item.tab.onInit':
                 try {
                     const itemResult = await callGetItem(workloadClient, id);
@@ -43,7 +34,6 @@
                         console.warn(`Item not found or missing displayName for ID: ${id}`);
                         return { title: 'Untitled Item' }; // Provide a default title
                     }
->>>>>>> 8970fdcb
                 } catch (error) {
                     console.error(
                         `Error loading the Item (object ID:${id})`,
