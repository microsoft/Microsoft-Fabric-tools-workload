--- conflicted
+++ resolved
@@ -96,9 +96,6 @@
 
 Use the [Project structure](./docs/Project_Structure.md) to get a better understanding about Extensibility projects are structured and where you can find and change it to your needs.
 
-<<<<<<< HEAD
-### Available Components
-=======
 ### 🤖 AI Assistance
 
 If you are using GitHub Copilot or other AI assistants, please refer to the **[AI Instructions](.github/copilot-instructions.md)**. This file contains critical architectural rules and context that will help the AI generate correct code for this repository.
@@ -109,7 +106,6 @@
 - `.ai/` folder - Detailed context and command references
 
 ### Available Controls
->>>>>>> 252c4a7a
 
 The toolkit includes pre-built components to accelerate your workload development. These components follow Fabric Design System guidelines for consistent user experiences.
 
