--- conflicted
+++ resolved
@@ -34,27 +34,11 @@
 # Creating the release manifest
 # 
 ###############################################################################
-<<<<<<< HEAD
-$manifestDir = Join-Path $PSScriptRoot "..\..\Workload\Manifest"
-$tempDir = Join-Path $realeaseDir "temp\"
-$tempManifestDir = Join-Path $tempDir "temp\Manifest"
-$realeaseManifestDir = Join-Path $realeaseDir ""
-
-#TODO: create a temp copy of the manifest directory
-#TODO: create the manifest with the Enviroment settings (dev,test,prod)
-#TODO: build the manifest package in the temp directory
-#TODO: change source location of the copy below
-
-if (!(Test-Path $manifestDir)) {
-    Write-Error "Manifest directory not found at $manifestDir"
-    exit 1
-=======
 # Run BuildManifestPackage.ps1 with absolute path
 $buildManifestPackageScript = Join-Path $PSScriptRoot "..\Build\BuildManifestPackage.ps1"
 if (Test-Path $buildManifestPackageScript) {
     $buildManifestPackageScript = (Resolve-Path $buildManifestPackageScript).Path
     & $buildManifestPackageScript -Environment "prod"
->>>>>>> 8970fdcb
 } else {
     Write-Host "BuildManifestPackage.ps1 not found at $buildManifestPackageScript"
     exit 1
